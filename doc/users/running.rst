--- conflicted
+++ resolved
@@ -138,20 +138,6 @@
 
 
 Job example (Betzy)
-<<<<<<< HEAD
--------------------
-
-This job will use 4 compute nodes, with 8 mpi processes on each, and each mpi process will use 16 OpenMP threads. The flags are optimized for OpenMPI (foss) library.
-
-.. literalinclude:: Betzy_example.job
-
-``--rank-by node`` tells the system to place the first mpi rank on the first node, the second mpi rank on the second node, until the last node, then start at the first node again.
-
-``-map-by numa`` tells the system to map mpi ranks according to numa (Non Uniform Memory Access). On Betzy memory configuration groups cores by groups of 16, with cores in the same group having the same access to memory (other cores will have access to that part of the memory too, but slower).
-
-``-bind-to numa`` will tell the system to bind cores to one numa group. That means that a process will only be allowed to use one of the 16 cores of the group. (The operating system may change the core assigned to a thread/process and, without precautions, it may be assigned to any other core, which would result in much reduced performance). The 16 cores of the group may then be used by the threads initiated by that mpi process.
-
-=======
 +++++++++++++++++++
 
 This job will use 4 compute nodes, with 8 MPI processes on each, and each MPI
@@ -179,7 +165,6 @@
 
 More examples can be found in the `mrchem-examples <https://github.com/MRChemSoft/mrchem-examples>`_
 repository on GitHub.
->>>>>>> f51902ef
 
 Parallel pitfalls
 -----------------
